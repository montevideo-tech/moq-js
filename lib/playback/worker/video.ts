import { Frame, Component } from "./timeline"
import * as MP4 from "../../media/mp4"
import * as Message from "./message"

interface DecoderConfig {
	codec: string
	description?: ArrayBuffer | Uint8Array | DataView
	codedWidth?: number
	codedHeight?: number
	displayAspectWidth?: number
	displayAspectHeight?: number
	colorSpace?: {
		primaries?: "bt709" | "bt470bg" | "smpte170m"
		transfer?: "bt709" | "smpte170m" | "iec61966-2-1"
		matrix?: "rgb" | "bt709" | "bt470bg" | "smpte170m"
	}
	hardwareAcceleration?: "no-preference" | "prefer-hardware" | "prefer-software"
	optimizeForLatency?: boolean
}

export class Renderer {
	#canvas: OffscreenCanvas
	#timeline: Component

	#decoder!: VideoDecoder
	#queue: TransformStream<Frame, VideoFrame>

	#decoderConfig?: DecoderConfig
	#waitingForKeyframe: boolean = true
<<<<<<< HEAD
	#hasSentWaitingForKeyFrameEvent: boolean = false
=======
	#paused: boolean
>>>>>>> 03d63298

	constructor(config: Message.ConfigVideo, timeline: Component) {
		this.#canvas = config.canvas
		this.#timeline = timeline
		this.#paused = false

		this.#queue = new TransformStream({
			start: this.#start.bind(this),
			transform: this.#transform.bind(this),
		})

		this.#run().catch(console.error)
	}

	pause() {
<<<<<<< HEAD
=======
		this.#paused = true
		this.#decoder.flush().catch((err) => {
			console.error(err)
		})
>>>>>>> 03d63298
		this.#waitingForKeyframe = true
	}

	play() {
		this.#paused = false
	}

	async #run() {
		const reader = this.#timeline.frames.pipeThrough(this.#queue).getReader()
		for (;;) {
			const { value: frame, done } = await reader.read()
			if (this.#paused) continue
			if (done) break

			self.requestAnimationFrame(() => {
				this.#canvas.width = frame.displayWidth
				this.#canvas.height = frame.displayHeight

				const ctx = this.#canvas.getContext("2d")
				if (!ctx) throw new Error("failed to get canvas context")

				ctx.drawImage(frame, 0, 0, frame.displayWidth, frame.displayHeight) // TODO respect aspect ratio
				frame.close()
			})
		}
	}

	#start(controller: TransformStreamDefaultController<VideoFrame>) {
		this.#decoder = new VideoDecoder({
			output: (frame: VideoFrame) => {
				controller.enqueue(frame)
			},
			error: console.error,
		})
	}

	#transform(frame: Frame) {
		if (this.#decoder.state === "closed" || this.#paused) {
			console.warn("Decoder is closed or paused. Skipping frame.")
			return
		}

		const { sample, track } = frame

		// Reset the decoder on video track change
		if (this.#decoderConfig && this.#decoder.state == "configured") {
			if (MP4.isVideoTrack(track)) {
				const configMismatch =
					this.#decoderConfig.codec !== track.codec ||
					this.#decoderConfig.codedWidth !== track.video.width ||
					this.#decoderConfig.codedHeight !== track.video.height

				if (configMismatch) {
					this.#decoder.reset()
					this.#decoderConfig = undefined
				}
			}
		}

		// Configure the decoder with the first frame
		if (this.#decoder.state !== "configured") {
			const desc = sample.description
			const box = desc.avcC ?? desc.hvcC ?? desc.vpcC ?? desc.av1C
			if (!box) throw new Error(`unsupported codec: ${track.codec}`)

			const buffer = new MP4.Stream(undefined, 0, MP4.Stream.BIG_ENDIAN)
			box.write(buffer)
			const description = new Uint8Array(buffer.buffer, 8) // Remove the box header.

			if (!MP4.isVideoTrack(track)) throw new Error("expected video track")

			this.#decoderConfig = {
				codec: track.codec,
				codedHeight: track.video.height,
				codedWidth: track.video.width,
				description,
				// optimizeForLatency: true
			}

			this.#decoder.configure(this.#decoderConfig)
			if (!frame.sample.is_sync) {
				this.#waitingForKeyframe = true
			} else {
				this.#waitingForKeyframe = false
			}
		}

		//At the start of decode , VideoDecoder seems to expect a key frame after configure() or flush()
		if (this.#decoder.state == "configured") {
			if (this.#waitingForKeyframe && !frame.sample.is_sync) {
				console.warn("Skipping non-keyframe until a keyframe is found.")
				if (!this.#hasSentWaitingForKeyFrameEvent) {
					self.postMessage("waitingforkeyframe")
					this.#hasSentWaitingForKeyFrameEvent = true
				}
				return
			}

			// On arrival of a keyframe, allow decoding and stop waiting for a keyframe.
			if (frame.sample.is_sync) {
				this.#waitingForKeyframe = false
				this.#hasSentWaitingForKeyFrameEvent = false
			}

			const chunk = new EncodedVideoChunk({
				type: frame.sample.is_sync ? "key" : "delta",
				data: frame.sample.data,
				timestamp: frame.sample.dts / frame.track.timescale,
			})

			this.#decoder.decode(chunk)
		}
	}
}<|MERGE_RESOLUTION|>--- conflicted
+++ resolved
@@ -27,11 +27,8 @@
 
 	#decoderConfig?: DecoderConfig
 	#waitingForKeyframe: boolean = true
-<<<<<<< HEAD
+	#paused: boolean
 	#hasSentWaitingForKeyFrameEvent: boolean = false
-=======
-	#paused: boolean
->>>>>>> 03d63298
 
 	constructor(config: Message.ConfigVideo, timeline: Component) {
 		this.#canvas = config.canvas
@@ -47,13 +44,10 @@
 	}
 
 	pause() {
-<<<<<<< HEAD
-=======
 		this.#paused = true
 		this.#decoder.flush().catch((err) => {
 			console.error(err)
 		})
->>>>>>> 03d63298
 		this.#waitingForKeyframe = true
 	}
 
