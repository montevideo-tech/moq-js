import Player from "../playback/index"
import { FULLSCREEN_BUTTON, PICTURE_IN_PICTURE_BUTTON, VOLUME_CONTROL } from "./control-buttons"
import { ENTER_PIP_SVG, EXIT_PIP_SVG, PAUSE_SVG, PLAY_SVG } from "./icons"

/**
 * This stylesheet is self contained within the shadow root
 * If we attach the element as open in the constructor, it should inherit
 * the document's style.
 */
import STYLE_SHEET from "./video-moq.css"

export class VideoMoq extends HTMLElement {
	private shadow: ShadowRoot

	// Event Handlers
	private playPauseEventHandler: (event: Event) => void
	private onMouseEnterHandler: (event: Event) => void
	private onMouseLeaveHandler: (event: Event) => void
	private toggleMuteEventHandler: (event: Event) => void
	private setVolume: (event: Event) => void
	private toggleShowTrackEventHandler: (event: Event) => void
	private toggleFullscreenEventHandler: (event: Event) => void
	private togglePictureInPictureEventHandler: (event: Event) => void

	// HTML Elements
	#base?: HTMLDivElement
	#canvas?: HTMLCanvasElement
	#playButton?: HTMLButtonElement
	#controls?: HTMLElement
	#volumeButton?: HTMLButtonElement
	#volumeRange?: HTMLInputElement
	#trackButton?: HTMLButtonElement
	#trackList?: HTMLUListElement
	#fullscreenButton?: HTMLButtonElement
	#pipButton?: HTMLButtonElement
	#pipWindow?: WindowWithPiP

	// State
	private player: Player | null = null
	private previousVolume: number = 1

	get src(): string | null {
		return this.getAttribute("src")
	}

	set src(val) {
		this.setAttribute("src", `${val}`)
	}

	get controls(): string | null {
		return this.getAttribute("controls")
	}

	set controls(val) {
		this.setAttribute("controls", `${val}`)
	}

	get muted(): boolean {
		return this.player ? this.player.muted : false
	}

	set muted(mute: boolean) {
		if (mute) {
			this.mute().catch((err) => {
				console.error("Error muting:", err)
			})
			this.dispatchEvent(new Event("volumechange"))
		} else {
			this.unmute().catch((err) => {
				console.error("Error unmuting:", err)
			})
			this.dispatchEvent(new Event("volumechange"))
		}
	}

	get fullscreen(): boolean {
		return document.fullscreenElement === this.#base
	}

	set fullscreen(fullscreen: boolean) {
		if (fullscreen) {
			this.enterFullscreen().catch((err) => {
				console.error("Error entering fullscreen:", err)
			})
		} else {
			this.exitFullscreen().catch((err) => {
				console.error("Error exiting fullscreen:", err)
			})
		}
	}

	get pictureInPictureActive(): boolean {
		return this.#pipWindow !== undefined
	}

	get trackNum(): string | null {
		return this.getAttribute("trackNum")
	}

	set trackNum(val) {
		this.setAttribute("trackNum", `${val}`)
	}

	get selectedTrack(): string {
		return this.player ? this.player.videoTrackName : ""
	}

	/*
		HTMLMediaElement's error is of type MediaError, but it only allows read only code and message
		We could extend it, but it does not seem worth it.
	*/
	public error: Error | null = null

	constructor() {
		super()

		// Attach Shadow DOM
		this.shadow = this.attachShadow({ mode: "open" })

		// Bind event listeners to add and remove from lists.
		this.playPauseEventHandler = () => {
			this.togglePlayPause().catch((err) => {
				console.error("Error toggling play/pause:", err)
			})
		}

		this.toggleMuteEventHandler = () => {
			this.toggleMute().catch((err) => {
				console.error("Error toggling mute:", err)
			})
		}

		this.togglePictureInPictureEventHandler = () => {
			this.togglePictureInPicture().catch((err) => {
				console.error("Error toggling picture-in-picture: ", err)
			})
		}

		this.setVolume = (e: Event) => {
			this.handleVolumeChange(e as Event & { currentTarget: HTMLInputElement }).catch((err) => {
				console.error("Error setting volume: ", err)
			})
		}

		this.onMouseEnterHandler = this.toggleShowControls.bind(this, true)
		this.onMouseLeaveHandler = this.toggleShowControls.bind(this, false)
		this.toggleShowTrackEventHandler = this.toggleShowTracks.bind(this)
		this.toggleFullscreenEventHandler = this.toggleFullscreen.bind(this)
		this.onFullscreenChange = this.onFullscreenChange.bind(this)
	}

	/**
	 * Called when the element is first added to the DOM
	 *
	 * Here we handle attributes.
	 * Right now we support: src fingerprint controls namespace width height
	 * TODO: To be supported: autoplay muted poster
	 * @returns
	 */
	connectedCallback() {
		this.load()
	}

	/**
	 * Called when the element is removed from the DOM
	 * */
	disconnectedCallback() {
		this.destroy().catch((error) => {
			console.error("Error while destroying:", error)
		})
	}

	// Called when one of the element's watched attributes change. For an attribute to be watched, you must add it to the component class's static observedAttributes property.
	// attributeChangedCallback() {}

	/**
	 * Sets the player attribute and configures info related to a successful connection
	 * */
	private setPlayer(player: Player) {
		this.player = player

		this.player.addEventListener("play", () => this.dispatchEvent(new Event("play")))
		this.player.addEventListener("pause", () => this.dispatchEvent(new Event("pause")))
		this.player.addEventListener("loadeddata", () => this.dispatchEvent(new Event("loadeddata")))
		this.player.addEventListener("volumechange", () => this.dispatchEvent(new Event("volumechange")))
		this.player.addEventListener("timeupdate", () => {
			const event = new CustomEvent("timeupdate", {
				detail: { currentTime: this.player?.getCurrentTime() },
			})
			this.dispatchEvent(event)
		})
		this.player.addEventListener("error", (e) => this.dispatchEvent(new CustomEvent("error", { detail: e })))

		if (!this.player.isPaused() && this.#playButton) {
			this.#playButton.innerHTML = PAUSE_SVG
			this.#playButton.ariaLabel = "Pause"

			// TODO: Seems like I have to wait till subscriptions are done to automute and/or autoplay
			// const automute = this.getAttribute("muted");
			// if (automute !== null && automute) {
			// 	this.mute();
			// }

			// Correct the icon if not muted
			if (!this.muted && this.#volumeButton) {
				this.#volumeButton.ariaLabel = "Mute"
				this.#volumeButton.innerText = "🔊"
			}
		}
	}

	private load() {
		this.destroy().catch((error) => {
			console.error("Error while destroying:", error)
		})

		this.shadow.innerHTML = /*html*/ `
			<style>${STYLE_SHEET}</style>
			<div id="base">
				<div id="error"></div>
				<canvas id="canvas" class="h-full w-full">
				</canvas>
			</div>
		`

		this.#base = this.shadow.querySelector("#base")!
		this.#canvas = this.shadow.querySelector("canvas#canvas")!

		if (!this.src) {
			this.fail(new Error("No 'src' attribute provided for <video-moq>"))
			return
		}

		const url = new URL(this.src)

		const urlParams = new URLSearchParams(url.search)
		const namespace = urlParams.get("namespace") || this.getAttribute("namespace")
		const fingerprint = urlParams.get("fingerprint") || this.getAttribute("fingerprint")

		// TODO: Unsure if fingerprint should be optional
		if (namespace === null || fingerprint === null) return

		const trackNumStr = urlParams.get("trackNum") || this.trackNum
		const trackNum: number = this.auxParseInt(trackNumStr, 0)
		Player.create({ url: url.origin, fingerprint, canvas: this.#canvas, namespace }, trackNum)
			.then((player) => this.setPlayer(player))
			.catch((e) => this.fail(e))

		if (this.controls !== null) {
			const controlsElement = document.createElement("div")
			controlsElement.innerHTML = /* html */ `
			<div id="controls" class="absolute opacity-0 bottom-4 flex h-[40px] w-full items-center gap-[4px] rounded transition-opacity duration-200" >
				<button id="play" class="absolute bottom-0 left-4 flex h-8 w-12 items-center justify-center rounded bg-black-70 px-2 py-2 shadow-lg hover:bg-black-80 focus:bg-black-100 focus:outline-none">
					${PLAY_SVG}
				</button>
				<div class="absolute bottom-0 right-4 flex h-[32px] w-fit items-center justify-evenly gap-[4px] rounded bg-black-70 p-2">
					${VOLUME_CONTROL}
					<button id="track" aria-label="Select Track" class="flex h-4 w-0 items-center justify-center rounded bg-transparent p-4 text-white hover:bg-black-100 focus:bg-black-80 focus:outline-none">
						⚙️
					</button>
					<ul id="tracklist" class="absolute bottom-6 right-0 mt-2 w-40 rounded bg-black-80 p-0 text-white shadow-lg">
					</ul>
					${PICTURE_IN_PICTURE_BUTTON}
					${FULLSCREEN_BUTTON}
				</div>
			</div>`
			this.#base.appendChild(controlsElement.children[0])

			this.#controls = this.shadow.querySelector("#controls")!
			this.#playButton = this.shadow.querySelector("#play")!
			this.#volumeButton = this.shadow.querySelector("#volume")!
			this.#volumeRange = this.shadow.querySelector("#volume-range")!
			this.#trackButton = this.shadow.querySelector("#track")!
			this.#trackList = this.shadow.querySelector("ul#tracklist")!
			this.#fullscreenButton = this.shadow.querySelector("#fullscreen")!
			this.#pipButton = this.shadow.querySelector("#picture-in-picture")!

			this.#canvas.addEventListener("click", this.playPauseEventHandler)

			this.#playButton.addEventListener("click", this.playPauseEventHandler)

			this.#volumeButton.addEventListener("click", this.toggleMuteEventHandler)
			this.#volumeRange?.addEventListener("input", this.setVolume)

			this.#base.addEventListener("mouseenter", this.onMouseEnterHandler)
			this.#base.addEventListener("mouseleave", this.onMouseLeaveHandler)
			this.#canvas.addEventListener("mouseenter", this.onMouseEnterHandler)
			this.#canvas.addEventListener("mouseleave", this.onMouseLeaveHandler)
			this.#controls.addEventListener("mouseenter", this.onMouseEnterHandler)
			this.#controls.addEventListener("mouseleave", this.onMouseLeaveHandler)

			this.#trackButton.addEventListener("click", this.toggleShowTrackEventHandler)
			this.#fullscreenButton.addEventListener("click", this.toggleFullscreenEventHandler)
			this.#pipButton.addEventListener("click", this.togglePictureInPictureEventHandler)

			document.addEventListener("keydown", (e) => {
				if (e.key === "f") {
					this.toggleFullscreenEventHandler(e)
				}
			})
			document.addEventListener("fullscreenchange", () => this.onFullscreenChange())
		}

		const width = this.parseDimension(this.getAttribute("width"), -1)
		const height = this.parseDimension(this.getAttribute("height"), -1)

		if (width != -1) {
			this.#base.style.width = width.toString() + "px"
		}
		if (height != -1) {
			this.#base.style.height = height.toString() + "px"
		}
		const aspectRatio = this.getAttribute("aspectRatio")
		if (aspectRatio !== null) {
			this.#base.style.aspectRatio = aspectRatio.toString()
		}
	}

	private async destroy() {
		this.#canvas?.removeEventListener("click", this.playPauseEventHandler)
		this.#playButton?.removeEventListener("click", this.playPauseEventHandler)

		this.#volumeButton?.removeEventListener("click", this.toggleMuteEventHandler)
		this.#volumeRange?.removeEventListener("input", this.setVolume)

		this.#canvas?.removeEventListener("mouseenter", this.onMouseEnterHandler)
		this.#canvas?.removeEventListener("mouseleave", this.onMouseLeaveHandler)
		this.#controls?.removeEventListener("mouseenter", this.onMouseEnterHandler)
		this.#controls?.removeEventListener("mouseleave", this.onMouseLeaveHandler)

		this.#trackButton?.removeEventListener("click", this.toggleShowTrackEventHandler)
		this.#fullscreenButton?.removeEventListener("click", this.toggleFullscreenEventHandler)
		this.#pipButton?.removeEventListener("click", this.togglePictureInPictureEventHandler)

		document.removeEventListener("keydown", this.toggleFullscreenEventHandler)
		document.removeEventListener("fullscreenchange", () => this.onFullscreenChange())

		if (!this.player) return
		await this.player.close()
		this.player = null
	}

	private toggleShowControls(show: boolean) {
		if (!this.#controls) return
		if (show) {
			this.#controls.classList.add("opacity-100")
			this.#controls.classList.remove("opacity-0")
		} else {
			this.#controls.classList.add("opacity-0")
			this.#controls.classList.remove("opacity-100")
		}
	}

	// Play / Pause
	private async togglePlayPause() {
		if (!this.#playButton) return

		this.#playButton.disabled = true

		try {
			if (!this.player) return

			if (this.player.isPaused()) {
				await this.play()
			} else {
				await this.pause()
			}
		} catch (error) {
			console.error("Error toggling play/pause:", error)
		} finally {
			if (this.#playButton) {
				this.#playButton.disabled = false
			}
		}
	}

	public play(): Promise<void> {
		return this.player
			? this.player.play().then(() => {
					if (!this.#playButton) return
					this.#playButton.innerHTML = PAUSE_SVG
					this.#playButton.ariaLabel = "Pause"
			  })
			: Promise.resolve()
	}

	public pause(): Promise<void> {
		return this.player
			? this.player.pause().then(() => {
					if (!this.#playButton) return
					this.#playButton.innerHTML = PLAY_SVG
					this.#playButton.ariaLabel = "Play"
			  })
			: Promise.resolve()
	}

	get paused(): boolean {
		return this.player ? this.player.isPaused() : false
	}

	private async toggleMute() {
		if (!this.#volumeButton) return
		this.#volumeButton.disabled = true
		try {
			if (this.muted) {
				await this.unmute()
			} else {
				await this.mute()
			}
		} catch (error) {
			console.error("Error toggling mute:", error)
		} finally {
			if (this.#volumeButton) {
				this.#volumeButton.disabled = false
			}
		}
	}

	public unmute(): Promise<void> {
		return this.player
			? this.player.mute(false).then(() => {
					if (!this.#volumeButton) return
					this.#volumeButton.ariaLabel = "Mute"
					this.#volumeButton.innerText = "🔊"
<<<<<<< HEAD
			  })
=======
					this.#volumeRange!.value = this.previousVolume.toString()
				})
>>>>>>> 726e6b36
			: Promise.resolve()
	}

	public mute(): Promise<void> {
		return this.player
			? this.player.mute(true).then(() => {
					if (!this.#volumeButton) return
					this.#volumeButton.ariaLabel = "Unmute"
					this.#volumeButton.innerText = "🔇"
<<<<<<< HEAD
			  })
=======
					this.previousVolume = parseFloat(this.#volumeRange!.value)
					this.#volumeRange!.value = "0"
				})
>>>>>>> 726e6b36
			: Promise.resolve()
	}

	private handleVolumeChange = async (e: Event & { currentTarget: HTMLInputElement }) => {
		const volume = parseFloat(e.currentTarget.value)
		if (volume === 0) {
			await this.mute()
		} else {
			await this.unmute()
		}

		this.#volumeRange!.value = volume.toString()
		await this.player?.setVolume(volume)
	}

	private toggleFullscreen() {
		this.fullscreen = !document.fullscreenElement
	}

	private async enterFullscreen() {
		try {
			if (this.#base) {
				await this.#base.requestFullscreen()
			}
		} catch (error) {
			console.error("Error entering fullscreen:", error)
		}
	}

	private async exitFullscreen() {
		try {
			await document.exitFullscreen()
		} catch (error) {
			console.error("Error exiting fullscreen:", error)
		}
	}

	private onFullscreenChange() {
		const isFullscreen = document.fullscreenElement !== null

		if (this.#fullscreenButton) {
			if (isFullscreen) {
				this.#fullscreenButton.innerHTML = "⇲"
				this.#fullscreenButton.ariaLabel = "Exit full screen"
			} else {
				this.#fullscreenButton.innerHTML = "⛶"
				this.#fullscreenButton.ariaLabel = "Full screen"
			}
		}
	}

	private async enterPictureInPicture() {
		if (!this.#pipButton) {
			return
		}

		if (!this.#canvas) {
			console.warn("Canvas element not found.")
			return
		}

		if (!this.#base) {
			console.warn("Base element not found.")
			return
		}

		this.#pipWindow =
			window.documentPictureInPicture &&
			(await window.documentPictureInPicture.requestWindow({
				width: 320,
				height: 180,
			}))

		if (!this.#pipWindow) {
			console.warn("Picture-in-Picture window not found.")
			return
		}

		// Move the canvas to the PiP window
		this.#pipWindow.document.body.append(this.#canvas)
		this.#canvas.style.width = "100%"
		this.#canvas.style.height = "100%"

		this.#pipButton.innerHTML = EXIT_PIP_SVG

		this.#base.classList.add("pip-mode")

		const pipText = document.createElement("div")
		pipText.id = "pip-text"
		pipText.textContent = "Picture-in-Picture Mode"
		pipText.style.color = "white"
		pipText.style.textAlign = "center"
		pipText.style.marginTop = "10px"
		this.#base.appendChild(pipText)

		this.#canvas.addEventListener("click", this.playPauseEventHandler)
		this.#pipWindow?.addEventListener("pagehide", () => this.exitPictureInPicture())
	}

	private exitPictureInPicture() {
		if (!this.#pipButton) {
			return
		}

		if (this.#canvas && this.#base) {
			// Restore the canvas to the base element
			this.#base.append(this.#canvas)

			this.#pipButton.innerHTML = ENTER_PIP_SVG

			this.#base.classList.remove("pip-mode")

			const pipText = this.#base.querySelector("#pip-text")
			if (pipText) {
				pipText.remove()
			}

			this.#canvas.removeEventListener("click", this.playPauseEventHandler)
			this.#pipWindow?.removeEventListener("pagehide", () => this.exitPictureInPicture())
			this.#pipWindow?.close()
			this.#pipWindow = undefined
		} else {
			console.warn("Failed to restore video element! Check DOM structure.")
		}
	}

	private async togglePictureInPicture() {
		if (!("documentPictureInPicture" in window)) {
			console.warn("DocumentPictureInPicture API is not supported.")
			return
		}

		try {
			if (!this.pictureInPictureActive) {
				await this.enterPictureInPicture()
			} else {
				this.exitPictureInPicture()
			}
		} catch (error) {
			console.error("Error toggling Picture-in-Picture:", error)
		}
	}

	#showTracks = false
	private toggleShowTracks() {
		if (!this.#trackList) return
		this.#showTracks = !this.#showTracks

		if (this.#showTracks) {
			if (this.player) {
				const options = this.player.getVideoTracks()
				this.#trackList.innerHTML = options
					.map((option) => {
						return /*html*/ `<li role="menuitem" tabIndex={0} data-name=${option}
				class="flex w-full items-center justify-between px-4 py-2 hover:bg-black-100 cursor-pointer
				 ${this.selectedTrack === option ? "bg-blue-500 text-white" : ""}"
				 >
				 <span>${option}</span>
				 </li>`
					})
					.join("")
				this.#trackList.querySelectorAll("li").forEach((element) => {
					element.addEventListener("click", () => {
						this.switchTrack(element.dataset.name || null).catch((error) => {
							console.error("Error switching track:", error)
						})
					})
					element.addEventListener("keydown", (e) => {
						if (e.key === "Enter" || e.key === " ") {
							this.switchTrack(element.dataset.name || null).catch((error) => {
								console.error("Error switching track:", error)
							})
						}
					})
				})
			} else {
				this.#trackList.innerHTML = /*html*/ `<li class="flex w-full items-center justify-between cursor-not-allowed px-4 py-2 text-gray-500"><span>No options available</span></li>`
			}
		} else {
			this.#trackList.innerHTML = ""
		}
	}

	private async switchTrack(name: string | null) {
		if (name === null) {
			this.error = new Error("Could not recognize selected track name")
			return
		}

		await this.player?.switchTrack(name)
	}

	private parseDimension(value: string | null, defaultValue: number): number {
		if (!value) {
			return defaultValue
		}

		const parsed = parseInt(value, 10)

		// Check for NaN or negative values
		if (isNaN(parsed) || parsed <= 0) {
			console.warn(`Invalid value "${value}" for dimension, using default: ${defaultValue}px`)
			return defaultValue
		}

		return parsed
	}

	/** Prints error and displays it in a red box */
	private fail(error?: Error) {
		console.error("Moq Player failed, please reload", error)

		this.error = error || new Error("Unknown error")

		const errorElement = this.shadow.querySelector("#error")

		if (errorElement) {
			errorElement.innerHTML = /*html*/ `
				<div class="my-4 rounded-md bg-red-600 px-4 py-2 text-white">
					<span class="font-bold">${this.error.name}:</span> ${this.error.message}
				</div>`
		}
	}

	private auxParseInt(str: string | null, def: number): number {
		if (str == null) return def
		const res = parseInt(str)
		return isNaN(res) ? def : res
	}

	get duration(): number {
		if (this.player) return this.player.getCurrentTime()
		return 0
	}

	get currentTime(): number {
		if (this.player) return this.player.getCurrentTime()
		return 0
	}

	set currentTime(value: number) {
		if (value < this.duration) {
			console.warn("Seeking within the buffer is not supported in live mode.")
		}
	}

	get volume(): number {
		return this.player ? this.player.getVolume() : 0
	}

	set volume(value: number) {
		if (this.player) {
			void this.player.setVolume(value)
			this.dispatchEvent(new Event("volumechange"))
		}
	}
}

// Register the custom element
customElements.define("video-moq", VideoMoq)
export default VideoMoq<|MERGE_RESOLUTION|>--- conflicted
+++ resolved
@@ -380,7 +380,7 @@
 					if (!this.#playButton) return
 					this.#playButton.innerHTML = PAUSE_SVG
 					this.#playButton.ariaLabel = "Pause"
-			  })
+				})
 			: Promise.resolve()
 	}
 
@@ -390,7 +390,7 @@
 					if (!this.#playButton) return
 					this.#playButton.innerHTML = PLAY_SVG
 					this.#playButton.ariaLabel = "Play"
-			  })
+				})
 			: Promise.resolve()
 	}
 
@@ -422,12 +422,8 @@
 					if (!this.#volumeButton) return
 					this.#volumeButton.ariaLabel = "Mute"
 					this.#volumeButton.innerText = "🔊"
-<<<<<<< HEAD
-			  })
-=======
 					this.#volumeRange!.value = this.previousVolume.toString()
 				})
->>>>>>> 726e6b36
 			: Promise.resolve()
 	}
 
@@ -437,13 +433,9 @@
 					if (!this.#volumeButton) return
 					this.#volumeButton.ariaLabel = "Unmute"
 					this.#volumeButton.innerText = "🔇"
-<<<<<<< HEAD
-			  })
-=======
 					this.previousVolume = parseFloat(this.#volumeRange!.value)
 					this.#volumeRange!.value = "0"
 				})
->>>>>>> 726e6b36
 			: Promise.resolve()
 	}
 
